#include "mdct_cuda.hpp"
#include <cuda_runtime.h>
#include <cufft.h>
#include <float.h>
#include <iostream>

#ifndef S_MUL
#define S_MUL(a, b) ((a) * (b))
#endif

#define CHECK_CUDA_ERROR(call)                                                 \
  do {                                                                         \
    cudaError_t err = call;                                                    \
    if (err != cudaSuccess) {                                                  \
      fprintf(stderr, "CUDA error in %s:%d: %s\n", __FILE__, __LINE__,         \
              cudaGetErrorString(err));                                        \
      exit(EXIT_FAILURE);                                                      \
    }                                                                          \
  } while (0)

#define CHECK_LAST_CUDA_ERROR()                                                \
  do {                                                                         \
    cudaError_t err = cudaGetLastError();                                      \
    if (err != cudaSuccess) {                                                  \
      fprintf(stderr, "CUDA error in %s:%d: %s\n", __FILE__, __LINE__,         \
              cudaGetErrorString(err));                                        \
      exit(EXIT_FAILURE);                                                      \
    }                                                                          \
  } while (0)

// CUDA kernel
__global__ void doPreRotation(const var_t *xp1, var_t *yp, const var_t *t,
                              int N4, int shift, int stride, int N2,
                              var_t sine) {
  int i = blockIdx.x * blockDim.x + threadIdx.x;

  if (i < N4) {
    const var_t *xp1_i = xp1 + i * 2 * stride;
    const var_t *xp2_i = xp1 + stride * (N2 - 1) - i * 2 * stride;

    var_t yr, yi;
    yr = -S_MUL(*xp2_i, t[i << shift]) + S_MUL(*xp1_i, t[(N4 - i) << shift]);
    yi = -S_MUL(*xp2_i, t[(N4 - i) << shift]) - S_MUL(*xp1_i, t[i << shift]);

    yp[i * 2] = yr - S_MUL(yi, sine);
    yp[i * 2 + 1] = yi + S_MUL(yr, sine);
  }
}

void preRotateWithCuda(const var_t *host_xp1, var_t *host_yp,
                       const var_t *host_t, int N, int shift, int stride,
                       var_t sine) {
  int N2 = N >> 1;
  int N4 = N >> 2;
  var_t *dev_xp1;
  var_t *dev_yp;
  var_t *dev_t;

  cudaMalloc((void **)&dev_xp1, N4 * 2 * stride * sizeof(var_t));
  cudaMalloc((void **)&dev_yp, N4 * 2 * sizeof(var_t));
  cudaMalloc((void **)&dev_t, (N4 << shift) * sizeof(var_t));

  cudaMemcpy(dev_xp1, host_xp1, N4 * 2 * stride * sizeof(var_t),
             cudaMemcpyHostToDevice);
  cudaMemcpy(dev_t, host_t, (N4 << shift) * sizeof(var_t),
             cudaMemcpyHostToDevice);

  int blockSize = 256;
  int numBlocks = (N4 + blockSize - 1) / blockSize;

  doPreRotation<<<numBlocks, blockSize>>>(dev_xp1, dev_yp, dev_t, N4, shift,
                                          stride, N2, sine);

  cudaDeviceSynchronize();
  cudaMemcpy(host_yp, dev_yp, N4 * 2 * sizeof(var_t), cudaMemcpyDeviceToHost);

  cudaFree(dev_xp1);
  cudaFree(dev_yp);
  cudaFree(dev_t);
}

__global__ void postAndMirrorKernel(var_t *d_out, const var_t *t,
                                    const var_t *window, int N2, int N4,
                                    int shift, var_t sine, int overlap) {
  int idx = blockIdx.x * blockDim.x + threadIdx.x;

  // Handle post-rotation part
  if (idx < (N4 + 1) >> 1) {
    var_t re, im, yr, yi;
    var_t t0, t1;

    // Calculate left pointer position
    var_t *yp0 = d_out + (overlap >> 1) + 2 * idx;
    // Calculate right pointer position
    var_t *yp1 = d_out + (overlap >> 1) + N2 - 2 - 2 * idx;

    // Process the first pair of values
    re = yp0[0];
    im = yp0[1];
    t0 = t[idx << shift];
    t1 = t[(N4 - idx) << shift];
    yr = S_MUL(re, t0) - S_MUL(im, t1);
    yi = S_MUL(im, t0) + S_MUL(re, t1);

    // Save the first pair of results
    var_t yr1 = yr;
    var_t yi1 = yi;

    // Process the second pair of values
    re = yp1[0];
    im = yp1[1];
    t0 = t[(N4 - idx - 1) << shift];
    t1 = t[(idx + 1) << shift];
    yr = S_MUL(re, t0) - S_MUL(im, t1);
    yi = S_MUL(im, t0) + S_MUL(re, t1);

    // Write results in the same order as the CPU version
    yp0[0] = -(yr1 - S_MUL(yi1, sine)); // Left real
    yp1[1] = yi1 + S_MUL(yr1, sine);    // Right imag
    yp1[0] = -(yr - S_MUL(yi, sine));   // Right real
    yp0[1] = yi + S_MUL(yr, sine);      // Left imag
  }

  // sync
  __syncthreads();

  // Handle mirror part
  // Use a different index for the mirror operation to ensure all elements are
  // processed
  int mirror_idx = idx;
  if (mirror_idx < overlap / 2) {
    var_t x1, x2;
    var_t *xp1 = d_out + overlap - 1 - mirror_idx;
    var_t *yp1 = d_out + mirror_idx;
    const var_t *wp1 = window + mirror_idx;
    const var_t *wp2 = window + overlap - 1 - mirror_idx;

    x1 = *xp1;
    x2 = *yp1;

    // Use temporary variables to avoid writing order issues
    var_t temp1 = S_MUL(*wp2, x2) - S_MUL(*wp1, x1);
    var_t temp2 = S_MUL(*wp1, x2) + S_MUL(*wp2, x1);

    *yp1 = temp1;
    *xp1 = temp2;
  }
}

__global__ void postAndMirrorKernelFused(var_t *d_out_ch0, var_t *d_out_ch1,
                                         const var_t *t, const var_t *window,
                                         int N2, int N4, int shift, var_t sine,
                                         int overlap) {
  int idx = blockIdx.x * blockDim.x + threadIdx.x;

  // Handle post-rotation part for both channels
  if (idx < (N4 + 1) >> 1) {
    // Channel 0 processing
    {
      var_t re, im, yr, yi;
      var_t t0, t1;

      // Calculate left pointer position for channel 0
      var_t *yp0 = d_out_ch0 + (overlap >> 1) + 2 * idx;
      // Calculate right pointer position for channel 0
      var_t *yp1 = d_out_ch0 + (overlap >> 1) + N2 - 2 - 2 * idx;

      // Process the first pair of values
      re = yp0[0];
      im = yp0[1];
      t0 = t[idx << shift];
      t1 = t[(N4 - idx) << shift];
      yr = S_MUL(re, t0) - S_MUL(im, t1);
      yi = S_MUL(im, t0) + S_MUL(re, t1);

      // Save the first pair of results
      var_t yr1 = yr;
      var_t yi1 = yi;

      // Process the second pair of values
      re = yp1[0];
      im = yp1[1];
      t0 = t[(N4 - idx - 1) << shift];
      t1 = t[(idx + 1) << shift];
      yr = S_MUL(re, t0) - S_MUL(im, t1);
      yi = S_MUL(im, t0) + S_MUL(re, t1);

      // Write results in the same order as the CPU version
      yp0[0] = -(yr1 - S_MUL(yi1, sine)); // Left real
      yp1[1] = yi1 + S_MUL(yr1, sine);    // Right imag
      yp1[0] = -(yr - S_MUL(yi, sine));   // Right real
      yp0[1] = yi + S_MUL(yr, sine);      // Left imag
    }

    // Channel 1 processing
    {
      var_t re, im, yr, yi;
      var_t t0, t1;

      // Calculate left pointer position for channel 1
      var_t *yp0 = d_out_ch1 + (overlap >> 1) + 2 * idx;
      // Calculate right pointer position for channel 1
      var_t *yp1 = d_out_ch1 + (overlap >> 1) + N2 - 2 - 2 * idx;

      // Process the first pair of values
      re = yp0[0];
      im = yp0[1];
      t0 = t[idx << shift];
      t1 = t[(N4 - idx) << shift];
      yr = S_MUL(re, t0) - S_MUL(im, t1);
      yi = S_MUL(im, t0) + S_MUL(re, t1);

      // Save the first pair of results
      var_t yr1 = yr;
      var_t yi1 = yi;

      // Process the second pair of values
      re = yp1[0];
      im = yp1[1];
      t0 = t[(N4 - idx - 1) << shift];
      t1 = t[(idx + 1) << shift];
      yr = S_MUL(re, t0) - S_MUL(im, t1);
      yi = S_MUL(im, t0) + S_MUL(re, t1);

      // Write results in the same order as the CPU version
      yp0[0] = -(yr1 - S_MUL(yi1, sine)); // Left real
      yp1[1] = yi1 + S_MUL(yr1, sine);    // Right imag
      yp1[0] = -(yr - S_MUL(yi, sine));   // Right real
      yp0[1] = yi + S_MUL(yr, sine);      // Left imag
    }
  }

  // sync threads before mirror operation
  __syncthreads();

  // Handle mirror part for both channels
  int mirror_idx = idx;
  if (mirror_idx < overlap / 2) {
    // Channel 0 mirror
    {
      var_t x1, x2;
      var_t *xp1 = d_out_ch0 + overlap - 1 - mirror_idx;
      var_t *yp1 = d_out_ch0 + mirror_idx;
      const var_t *wp1 = window + mirror_idx;
      const var_t *wp2 = window + overlap - 1 - mirror_idx;

      x1 = *xp1;
      x2 = *yp1;

      // Use temporary variables to avoid writing order issues
      var_t temp1 = S_MUL(*wp2, x2) - S_MUL(*wp1, x1);
      var_t temp2 = S_MUL(*wp1, x2) + S_MUL(*wp2, x1);

      *yp1 = temp1;
      *xp1 = temp2;
    }

    // Channel 1 mirror
    {
      var_t x1, x2;
      var_t *xp1 = d_out_ch1 + overlap - 1 - mirror_idx;
      var_t *yp1 = d_out_ch1 + mirror_idx;
      const var_t *wp1 = window + mirror_idx;
      const var_t *wp2 = window + overlap - 1 - mirror_idx;

      x1 = *xp1;
      x2 = *yp1;

      // Use temporary variables to avoid writing order issues
      var_t temp1 = S_MUL(*wp2, x2) - S_MUL(*wp1, x1);
      var_t temp2 = S_MUL(*wp1, x2) + S_MUL(*wp2, x1);

      *yp1 = temp1;
      *xp1 = temp2;
    }
  }
}

__global__ void doPreRotationFused(const var_t *xp1_ch0, const var_t *xp1_ch1,
                                   var_t *yp_ch0, var_t *yp_ch1, const var_t *t,
                                   int N4, int shift, int stride, int N2,
                                   var_t sine) {
  int i = blockIdx.x * blockDim.x + threadIdx.x;

  if (i < N4) {
    // Process channel 0
    const var_t *xp1_i_ch0 = xp1_ch0 + i * 2 * stride;
    const var_t *xp2_i_ch0 = xp1_ch0 + stride * (N2 - 1) - i * 2 * stride;

    var_t yr_ch0, yi_ch0;
    yr_ch0 = -S_MUL(*xp2_i_ch0, t[i << shift]) +
             S_MUL(*xp1_i_ch0, t[(N4 - i) << shift]);
    yi_ch0 = -S_MUL(*xp2_i_ch0, t[(N4 - i) << shift]) -
             S_MUL(*xp1_i_ch0, t[i << shift]);

    yp_ch0[i * 2] = yr_ch0 - S_MUL(yi_ch0, sine);
    yp_ch0[i * 2 + 1] = yi_ch0 + S_MUL(yr_ch0, sine);

    // Process channel 1
    const var_t *xp1_i_ch1 = xp1_ch1 + i * 2 * stride;
    const var_t *xp2_i_ch1 = xp1_ch1 + stride * (N2 - 1) - i * 2 * stride;

    var_t yr_ch1, yi_ch1;
    yr_ch1 = -S_MUL(*xp2_i_ch1, t[i << shift]) +
             S_MUL(*xp1_i_ch1, t[(N4 - i) << shift]);
    yi_ch1 = -S_MUL(*xp2_i_ch1, t[(N4 - i) << shift]) -
             S_MUL(*xp1_i_ch1, t[i << shift]);

    yp_ch1[i * 2] = yr_ch1 - S_MUL(yi_ch1, sine);
    yp_ch1[i * 2 + 1] = yi_ch1 + S_MUL(yr_ch1, sine);
  }
}

void processMDCTCuda(const var_t *input, var_t *output, const var_t *trig,
                     int N, int shift, int stride, var_t sine, int overlap,
                     const var_t *window) {
  int N2 = N >> 1;
  int N4 = N >> 2;

  // Device pointers and memory allocation
  var_t *dev_input, *dev_output, *dev_t, *dev_window, *dev_f2;
  size_t size_input = N4 * 2 * stride * sizeof(var_t);
  size_t size_output = (N2 + overlap) * sizeof(var_t);
  size_t size_fft = N4 * 2 * sizeof(var_t);
  size_t size_trig = (N4 << shift) * sizeof(var_t);
  size_t size_window = overlap * sizeof(var_t);

  // Allocate and copy memory
  CHECK_CUDA_ERROR(cudaMalloc((void **)&dev_input, size_input));
  CHECK_CUDA_ERROR(cudaMalloc((void **)&dev_output, size_output));
  CHECK_CUDA_ERROR(cudaMalloc((void **)&dev_t, size_trig));
  CHECK_CUDA_ERROR(cudaMalloc((void **)&dev_window, size_window));
  CHECK_CUDA_ERROR(cudaMalloc((void **)&dev_f2, size_fft));

  CHECK_CUDA_ERROR(
      cudaMemcpy(dev_output, output, size_output, cudaMemcpyHostToDevice));
  CHECK_CUDA_ERROR(
      cudaMemcpy(dev_input, input, size_input, cudaMemcpyHostToDevice));
  CHECK_CUDA_ERROR(cudaMemcpy(dev_t, trig, size_trig, cudaMemcpyHostToDevice));
  CHECK_CUDA_ERROR(
      cudaMemcpy(dev_window, window, size_window, cudaMemcpyHostToDevice));

  // Pre-rotation
  int blockSize = 256;
  int numBlocks = (N4 + blockSize - 1) / blockSize;
  doPreRotation<<<numBlocks, blockSize>>>(dev_input, dev_f2, dev_t, N4, shift,
                                          stride, N2, sine);
  cudaDeviceSynchronize();

  // ifft
  cuda_fft_state *state = cuda_fft_alloc(N4, shift);
  if (!state) {
    fprintf(stderr, "Failed to allocate FFT state\n");
    exit(EXIT_FAILURE);
  }

  var_t *output_offset = dev_output + (overlap >> 1);
  int result =
      cuda_fft_execute(state, (const float *)dev_f2, (const float *)dev_f2,
                       (float *)output_offset, (float *)output_offset);

  if (result != 0) {
    fprintf(stderr, "FFT execution failed with error %d\n", result);
    cuda_fft_free(state);
    exit(EXIT_FAILURE);
  }

  CHECK_LAST_CUDA_ERROR(); // Check for errors after FFT execution
  cudaDeviceSynchronize(); // Ensure all operations are complete

  // Fused post-rotation and mirror kernel
  // Calculate the maximum number of threads needed
  int max_elements = max((N4 + 1) >> 1, overlap / 2);
  int numBlocksFused = (max_elements + blockSize - 1) / blockSize;
  postAndMirrorKernel<<<numBlocksFused, blockSize>>>(
      dev_output, dev_t, dev_window, N2, N4, shift, sine, overlap);
  CHECK_LAST_CUDA_ERROR();
  cudaDeviceSynchronize();

  // Copy final results
  CHECK_CUDA_ERROR(
      cudaMemcpy(output, dev_output, size_output, cudaMemcpyDeviceToHost));

  // Cleanup
  if (state)
    cuda_fft_free(state);
  cudaFree(dev_input);
  cudaFree(dev_output);
  cudaFree(dev_t);
  cudaFree(dev_window);
  cudaFree(dev_f2);
}

void printCudaVersion() {
  fprintf(stderr, "CUDA Compiled version: %d\n", __CUDACC_VER_MAJOR__);

  int runtime_ver;
  cudaRuntimeGetVersion(&runtime_ver);
  fprintf(stderr, "CUDA Runtime version: %d\n", runtime_ver);

  int driver_ver;
  cudaDriverGetVersion(&driver_ver);
  fprintf(stderr, "CUDA Driver version: %d\n", driver_ver);
}

<<<<<<< HEAD
size_t get_mdct_cuda_state_size(int N, int shift, int stride, int overlap) {
  size_t size_input = N >> 2;
  size_t size_output = (N >> 1) + overlap;
  size_t size_fft = N >> 2;
  size_t size_trig = (N >> 2) << shift;
  size_t size_window = overlap;

  size_t total_size = size_input * 2 + size_output * 2 + size_trig +
                      size_window + size_fft * 4;

  return total_size;
}

=======
#include <unordered_map>
static std::unordered_map<int, var_t *> dev_buf;
static std::unordered_map<int, cuda_fft_state *> fft_buf;
>>>>>>> 9209f8ee
// Create MDCT CUDA state
mdct_cuda_state *mdct_cuda_create(int N, int shift, int stride, int overlap) {
  mdct_cuda_state *state = (mdct_cuda_state *)malloc(sizeof(mdct_cuda_state));
  if (!state)
    return nullptr;

  // Initialize configuration
  state->N = N;
  state->N2 = N >> 1;
  state->N4 = N >> 2;
  state->shift = shift;
  state->stride = stride;
  state->overlap = overlap;
  state->initialized = false;

  // Calculate buffer sizes
  state->size_input = state->N4 * 2 * stride * sizeof(var_t);
  state->size_output = (state->N2 + overlap) * sizeof(var_t);
  state->size_fft = state->N4 * 2 * sizeof(var_t);
  state->size_trig = (state->N4 << shift) * sizeof(var_t);
  state->size_window = overlap * sizeof(var_t);

  // Allocate device memory
  state->total_size = state->size_input * 2 + state->size_output * 2 +
                      state->size_trig + state->size_window +
                      state->size_fft * 4;

  var_t *dev_buf;
  if (cudaMalloc(&dev_buf, state->total_size) != cudaSuccess) {
    free(state);
    return nullptr;
  }

  // Assign buffer pointers
  state->dev_input = dev_buf;
  state->dev_output = (var_t *)((char *)state->dev_input + state->size_input);
  state->dev_input1 = (var_t *)((char *)state->dev_output + state->size_output);
  state->dev_output1 = (var_t *)((char *)state->dev_input1 + state->size_input);
  state->dev_t = (var_t *)((char *)state->dev_output1 + state->size_output);
  state->dev_window = (var_t *)((char *)state->dev_t + state->size_trig);
  state->dev_f0 = (var_t *)((char *)state->dev_window + state->size_window);
  state->dev_f1 = (var_t *)((char *)state->dev_f0 + state->size_fft);
  state->dev_fft_output = (var_t *)((char *)state->dev_f1 + state->size_fft);

  // Create FFT plan
  if (cufftPlan1d(&state->plan, state->N4, CUFFT_C2C, 2) != CUFFT_SUCCESS) {
    cudaFree(dev_buf);
    free(state);
    return nullptr;
  }

  // Create FFT state
  state->fft_state = cuda_fft_alloc(state->N4, state->shift);
  if (!state->fft_state) {
    cufftDestroy(state->plan);
    cudaFree(dev_buf);
    free(state);
    return nullptr;
  }

  cudaStreamCreate(&(state->stream));

  state->initialized = true;

  printf("MDCT CUDA state created %d\n", int(state->total_size));
  return state;
}

// Destroy MDCT CUDA state
void mdct_cuda_destroy(mdct_cuda_state *state) {
  if (state) {
    if (state->initialized) {

      cudaStreamDestroy(state->stream);
      cudaFree(
          state->dev_input); // Free all device memory (allocated as one block)
      cufftDestroy(state->plan);
      if (state->fft_state) {
        cuda_fft_free(state->fft_state);
      }
    }
    free(state);
  }
}

// Process MDCT using persistent state
void mdct_cuda_process(mdct_cuda_state *state, const var_t *input[2],
                       var_t *output[2], var_t sine) {
  if (!state || !state->initialized)
    return;

  // Copy input data to device
  cudaMemcpy(state->dev_input, input[0], state->size_input,
             cudaMemcpyHostToDevice);
  cudaMemcpy(state->dev_input1, input[1], state->size_input,
             cudaMemcpyHostToDevice);
<<<<<<< HEAD
  cudaMemcpy(state->dev_t, trig, state->size_trig, cudaMemcpyHostToDevice);
  cudaMemcpy(state->dev_window, window, state->size_window,
             cudaMemcpyHostToDevice);

=======
  cudaMemcpy(state->dev_output, output[0], state->size_output,
             cudaMemcpyHostToDevice);
  cudaMemcpy(state->dev_output1, output[1], state->size_output,
             cudaMemcpyHostToDevice);
  // Skip trig table copy since we're using the persistent copy
    cudaEventRecord(preproc_start);
>>>>>>> 9209f8ee
  // Pre-rotation
  int blockSize = 256;
  int numBlocks = (state->N4 + blockSize - 1) / blockSize;

  doPreRotationFused <<<numBlocks, blockSize, 0, state->stream >>> (
      state->dev_input, state->dev_input1, state->dev_f0, state->dev_f1,
      state->dev_t, state->N4, state->shift, state->stride, state->N2, sine);

  cudaMemcpy(state->dev_output, output[0], state->size_output,
    cudaMemcpyHostToDevice);
  cudaMemcpy(state->dev_output1, output[1], state->size_output,
    cudaMemcpyHostToDevice);

  cudaStreamSynchronize(state->stream);

  var_t *c0_output_offset = state->dev_output + (state->overlap >> 1);
  var_t *c1_output_offset = state->dev_output1 + (state->overlap >> 1);

  int result = cuda_fft_execute(
      state->fft_state, (const float *)state->dev_f0, (const float *)state->dev_f1,
      (float *)c0_output_offset, (float *)c1_output_offset);

  if (result != 0) {
    fprintf(stderr, "FFT execution failed with error %d\n", result);
    return;
  }
  
  // Post-rotation and mirror
  int max_elements = max((state->N4 + 1) >> 1, state->overlap / 2);
  int numBlocksFused = (max_elements + blockSize - 1) / blockSize;
  postAndMirrorKernelFused<<<numBlocksFused, blockSize>>>(
      state->dev_output, state->dev_output1, state->dev_t, state->dev_window,
      state->N2, state->N4, state->shift, sine, state->overlap);

  // Copy results back to host
  cudaMemcpy(output[0], state->dev_output, state->size_output,
             cudaMemcpyDeviceToHost);
  cudaMemcpy(output[1], state->dev_output1, state->size_output,
             cudaMemcpyDeviceToHost);
  
}

#include <unordered_map>
static std::unordered_map<size_t, mdct_cuda_state*> states;

// Update the original function to use the new state management
void processMDCTCudaB1C2(const var_t *input[2], var_t *output[2],
                         const var_t *trig, int N, int shift, int stride,
                         var_t sine, int overlap, const var_t *window) {

  // Calculate state size
  size_t state_size = get_mdct_cuda_state_size(N, shift, stride, overlap);

  // Create state if not exists
  if (states.find(state_size) == states.end()) {
    states[state_size] = mdct_cuda_create(N, shift, stride, overlap);
    if (!states[state_size]) {
      printf("Failed to create MDCT CUDA state\n");
      return;
    }

    // copy trig and windows from host to device
    cudaMemcpy(state->dev_t, trig, state->size_trig, cudaMemcpyHostToDevice);
    cudaMemcpy(state->dev_window, window, state->size_window, cudaMemcpyHostToDevice);
  }

  // Process using persistent state
<<<<<<< HEAD
  mdct_cuda_process(states[state_size], input, output, trig, window, sine);
=======
  mdct_cuda_process(state, input, output, sine);
>>>>>>> 9209f8ee
}


// Update cleanup function
void cleanupCudaBuffers() {
  for (auto &state : states) {
    mdct_cuda_destroy(state.second);
  }
  states.clear();
}

// Performance test function
void performanceTest(int numIterations) {
  // Test parameters
  const int N = 2048; // FFT size
  const int shift = 1;
  const int stride = 1;
  const float sine = 0.0f;
  const int overlap = 256;

  // Allocate host memory
  const int N2 = N >> 1;
  const int N4 = N >> 2;
  const var_t *input_const[2];
  var_t *input[2], *output[2], *trig, *window;

  input[0] = new var_t[N4 * 2 * stride];
  input[1] = new var_t[N4 * 2 * stride];
  output[0] = new var_t[N2 + overlap];
  output[1] = new var_t[N2 + overlap];
  trig = new var_t[N4 << shift];
  window = new var_t[overlap];

  input_const[0] = input[0];
  input_const[1] = input[1];

  // Initialize test data
  for (int i = 0; i < N4 * 2 * stride; i++) {
    input[0][i] = (var_t)rand() / RAND_MAX;
    input[1][i] = (var_t)rand() / RAND_MAX;
  }
  for (int i = 0; i < N4 << shift; i++) {
    trig[i] = (var_t)rand() / RAND_MAX;
  }
  for (int i = 0; i < overlap; i++) {
    window[i] = (var_t)rand() / RAND_MAX;
  }

  // Create CUDA events for timing
  cudaEvent_t start, stop;
  cudaEventCreate(&start);
  cudaEventCreate(&stop);

  // Warmup run
  processMDCTCudaB1C2(input_const, output, trig, N, shift, stride, sine,
                      overlap, window);
  cudaDeviceSynchronize();

  // Performance test
  float totalTime = 0.0f;
  float minTime = FLT_MAX;
  float maxTime = 0.0f;

  printf("\nRunning performance test with %d iterations...\n", numIterations);

  for (int i = 0; i < numIterations; i++) {
    cudaEventRecord(start);

    processMDCTCudaB1C2(input_const, output, trig, N, shift, stride, sine,
                        overlap, window);

    cudaEventRecord(stop);
    cudaEventSynchronize(stop);

    float milliseconds = 0;
    cudaEventElapsedTime(&milliseconds, start, stop);

    totalTime += milliseconds;
    minTime = std::min(minTime, milliseconds);
    maxTime = std::max(maxTime, milliseconds);

    if ((i + 1) % 10 == 0) {
      printf("Completed %d iterations...\n", i + 1);
    }
  }

  // Print performance statistics
  float avgTime = totalTime / numIterations;
  printf("\nPerformance Statistics (over %d iterations):\n", numIterations);
  printf("Average Time: %.4f ms\n", avgTime);
  printf("Min Time:     %.4f ms\n", minTime);
  printf("Max Time:     %.4f ms\n", maxTime);
  printf("Total Time:   %.4f ms\n", totalTime);

  // Cleanup
  cudaEventDestroy(start);
  cudaEventDestroy(stop);

  delete[] input[0];
  delete[] input[1];
  delete[] output[0];
  delete[] output[1];
  delete[] trig;
  delete[] window;
}<|MERGE_RESOLUTION|>--- conflicted
+++ resolved
@@ -403,7 +403,6 @@
   fprintf(stderr, "CUDA Driver version: %d\n", driver_ver);
 }
 
-<<<<<<< HEAD
 size_t get_mdct_cuda_state_size(int N, int shift, int stride, int overlap) {
   size_t size_input = N >> 2;
   size_t size_output = (N >> 1) + overlap;
@@ -417,11 +416,6 @@
   return total_size;
 }
 
-=======
-#include <unordered_map>
-static std::unordered_map<int, var_t *> dev_buf;
-static std::unordered_map<int, cuda_fft_state *> fft_buf;
->>>>>>> 9209f8ee
 // Create MDCT CUDA state
 mdct_cuda_state *mdct_cuda_create(int N, int shift, int stride, int overlap) {
   mdct_cuda_state *state = (mdct_cuda_state *)malloc(sizeof(mdct_cuda_state));
@@ -518,19 +512,7 @@
              cudaMemcpyHostToDevice);
   cudaMemcpy(state->dev_input1, input[1], state->size_input,
              cudaMemcpyHostToDevice);
-<<<<<<< HEAD
-  cudaMemcpy(state->dev_t, trig, state->size_trig, cudaMemcpyHostToDevice);
-  cudaMemcpy(state->dev_window, window, state->size_window,
-             cudaMemcpyHostToDevice);
-
-=======
-  cudaMemcpy(state->dev_output, output[0], state->size_output,
-             cudaMemcpyHostToDevice);
-  cudaMemcpy(state->dev_output1, output[1], state->size_output,
-             cudaMemcpyHostToDevice);
-  // Skip trig table copy since we're using the persistent copy
-    cudaEventRecord(preproc_start);
->>>>>>> 9209f8ee
+
   // Pre-rotation
   int blockSize = 256;
   int numBlocks = (state->N4 + blockSize - 1) / blockSize;
@@ -593,16 +575,12 @@
     }
 
     // copy trig and windows from host to device
-    cudaMemcpy(state->dev_t, trig, state->size_trig, cudaMemcpyHostToDevice);
-    cudaMemcpy(state->dev_window, window, state->size_window, cudaMemcpyHostToDevice);
+    cudaMemcpy(states[state_size]->dev_t, trig, states[state_size]->size_trig, cudaMemcpyHostToDevice);
+    cudaMemcpy(states[state_size]->dev_window, window, states[state_size]->size_window, cudaMemcpyHostToDevice);
   }
 
   // Process using persistent state
-<<<<<<< HEAD
-  mdct_cuda_process(states[state_size], input, output, trig, window, sine);
-=======
-  mdct_cuda_process(state, input, output, sine);
->>>>>>> 9209f8ee
+  mdct_cuda_process(states[state_size], input, output, sine);
 }
 
 
