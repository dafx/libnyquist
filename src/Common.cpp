/*
Copyright (c) 2015, Dimitri Diakopoulos All rights reserved.

Redistribution and use in source and binary forms, with or without
modification, are permitted provided that the following conditions are met:

* Redistributions of source code must retain the above copyright notice, this
  list of conditions and the following disclaimer.

* Redistributions in binary form must reproduce the above copyright notice,
  this list of conditions and the following disclaimer in the documentation
  and/or other materials provided with the distribution.

THIS SOFTWARE IS PROVIDED BY THE COPYRIGHT HOLDERS AND CONTRIBUTORS "AS IS"
AND ANY EXPRESS OR IMPLIED WARRANTIES, INCLUDING, BUT NOT LIMITED TO, THE
IMPLIED WARRANTIES OF MERCHANTABILITY AND FITNESS FOR A PARTICULAR PURPOSE ARE
DISCLAIMED. IN NO EVENT SHALL THE COPYRIGHT HOLDER OR CONTRIBUTORS BE LIABLE
FOR ANY DIRECT, INDIRECT, INCIDENTAL, SPECIAL, EXEMPLARY, OR CONSEQUENTIAL
DAMAGES (INCLUDING, BUT NOT LIMITED TO, PROCUREMENT OF SUBSTITUTE GOODS OR
SERVICES; LOSS OF USE, DATA, OR PROFITS; OR BUSINESS INTERRUPTION) HOWEVER
CAUSED AND ON ANY THEORY OF LIABILITY, WHETHER IN CONTRACT, STRICT LIABILITY,
OR TORT (INCLUDING NEGLIGENCE OR OTHERWISE) ARISING IN ANY WAY OUT OF THE USE
OF THIS SOFTWARE, EVEN IF ADVISED OF THE POSSIBILITY OF SUCH DAMAGE.
*/

#include "Common.h"

using namespace nqr;

NyquistFileBuffer nqr::ReadFile(std::string pathToFile)
{
<<<<<<< HEAD
=======
	//std::cout << "[Debug] Open: " << pathToFile << std::endl;
    
>>>>>>> e90a861b
    FILE * audioFile = fopen(pathToFile.c_str(), "rb");
    
    if (!audioFile)
    {
        throw std::runtime_error("file not found");
    }
    
    fseek(audioFile, 0, SEEK_END);
    size_t lengthInBytes = ftell(audioFile);
    fseek(audioFile, 0, SEEK_SET);
    
    // Allocate temporary buffer
    std::vector<uint8_t> fileBuffer(lengthInBytes);
    
    size_t elementsRead = fread(fileBuffer.data(), 1, lengthInBytes, audioFile);
    
    if (elementsRead == 0 || fileBuffer.size() < 64)
    {
        throw std::runtime_error("error reading file or file too small");
    }
   
	NyquistFileBuffer data = {std::move(fileBuffer), elementsRead};

	fclose(audioFile);

	// Copy out to user 
	return data;
}

// Src data is aligned to PCMFormat
// @todo normalize?
void nqr::ConvertToFloat32(float * dst, const uint8_t * src, const size_t N, PCMFormat f)
{
    assert(f != PCM_END);
    
    if (f == PCM_U8)
    {
        const uint8_t * dataPtr = reinterpret_cast<const uint8_t *>(src);
        for (size_t i = 0; i < N; ++i)
            dst[i] = uint8_to_float32(dataPtr[i]);
    }
    else if (f == PCM_S8)
    {
        const int8_t * dataPtr = reinterpret_cast<const int8_t *>(src);
        for (size_t i = 0; i < N; ++i)
            dst[i] = int8_to_float32(dataPtr[i]);
    }
    else if (f == PCM_16)
    {
        const int16_t * dataPtr = reinterpret_cast<const int16_t *>(src);
        for (size_t i = 0; i < N; ++i)
            dst[i] = int16_to_float32(Read16(dataPtr[i]));
    }
    else if (f == PCM_24)
    {
        const uint8_t * dataPtr = reinterpret_cast<const uint8_t *>(src);
        size_t c = 0;
        for (size_t i = 0; i < N; ++i)
        {
            int32_t sample = Pack(dataPtr[c], dataPtr[c+1], dataPtr[c+2]);
            dst[i] = int24_to_float32(sample); // Packed types don't need addtional endian helpers
            c += 3;
        }
    }
    else if (f == PCM_32)
    {
        const int32_t * dataPtr = reinterpret_cast<const int32_t *>(src);
        for (size_t i = 0; i < N; ++i)
            dst[i] = int32_to_float32(Read32(dataPtr[i]));
    }
    
    //@todo add int64 format
    
    else if (f == PCM_FLT)
    {
        const float * dataPtr = reinterpret_cast<const float *>(src);
        for (size_t i = 0; i < N; ++i)
            dst[i] = (float) Read32(dataPtr[i]);
    }
    else if (f == PCM_DBL)
    {
        const double * dataPtr = reinterpret_cast<const double *>(src);
        for (size_t i = 0; i < N; ++i)
            dst[i] = (float) Read64(dataPtr[i]);
    }
}

// Src data is always aligned to 4 bytes (WavPack, primarily)
void nqr::ConvertToFloat32(float * dst, const int32_t * src, const size_t N, PCMFormat f)
{
    assert(f != PCM_END);
    
    if (f == PCM_16)
    {
        for (size_t i = 0; i < N; ++i)
            dst[i] = int16_to_float32(Read32(src[i]));
    }
    else if (f == PCM_24)
    {
        const uint8_t * dataPtr = reinterpret_cast<const uint8_t *>(src);
        size_t c = 0;
        for (size_t i = 0; i < N; ++i)
        {
            int32_t sample = Pack(dataPtr[c], dataPtr[c+1], dataPtr[c+2]);
            dst[i] = int24_to_float32(sample);
            c += 4; // +4 for next 4 byte boundary
        }
    }
    else if (f == PCM_32)
    {
        for (size_t i = 0; i < N; ++i)
            dst[i] = int32_to_float32(Read32(src[i]));
    }
}

void nqr::ConvertFromFloat32(uint8_t * dst, const float * src, const size_t N, PCMFormat f, DitherType t)
{
    
    assert(f != PCM_END);

    Dither dither(t);
    
    if (f == PCM_U8)
    {
        uint8_t * destPtr = reinterpret_cast<uint8_t *>(dst);
        for (size_t i = 0; i < N; ++i)
            destPtr[i] = (uint8_t) dither(lroundf(float32_to_uint8(src[i])));
    }
    else if (f == PCM_S8)
    {
        int8_t * destPtr = reinterpret_cast<int8_t *>(dst);
        for (size_t i = 0; i < N; ++i)
            destPtr[i] = (int8_t) dither(lroundf(float32_to_int8(src[i])));
    }
    else if (f == PCM_16)
    {
        int16_t * destPtr = reinterpret_cast<int16_t *>(dst);
        for (size_t i = 0; i < N; ++i)
            destPtr[i] =(int16_t) dither(lroundf(float32_to_int16(src[i])));
    }
    else if (f == PCM_24)
    {
        uint8_t * destPtr = reinterpret_cast<uint8_t *>(dst);
        size_t c = 0;
        for (size_t i = 0; i < N; ++i)
        {
            int32_t sample = (int32_t) dither(lroundf(float32_to_int24(src[i])));
            auto unpacked = Unpack(sample); // Handles endian swap
            destPtr[c] = unpacked[0];
            destPtr[c+1] = unpacked[1];
            destPtr[c+2] = unpacked[2];
            c += 3;
        }
    }
    else if (f == PCM_32)
    {
        int32_t * destPtr = reinterpret_cast<int32_t *>(dst);
        for (size_t i = 0; i < N; ++i)
            destPtr[i] = (int32_t) dither(lroundf(float32_to_int32(src[i])));
    }
}

int nqr::GetFormatBitsPerSample(PCMFormat f)
{
    switch(f)
    {
        case PCM_U8:
        case PCM_S8:
            return 8;
        case PCM_16:
            return 16;
        case PCM_24:
            return 24;
        case PCM_32:
        case PCM_FLT:
            return 32;
        case PCM_64:
        case PCM_DBL:
            return 64;
        default:
            return 0;
    }
}

PCMFormat nqr::MakeFormatForBits(int bits, bool floatingPt, bool isSigned)
{
    switch(bits)
    {
        case 8:
            return (isSigned) ? PCM_S8 : PCM_U8;
        case 16:
            return PCM_16;
        case 24:
            return PCM_24;
        case 32:
            return (floatingPt) ? PCM_FLT : PCM_32;
        case 64:
            return (floatingPt) ? PCM_DBL : PCM_64;
        default:
            return PCM_END;
    }
}<|MERGE_RESOLUTION|>--- conflicted
+++ resolved
@@ -29,11 +29,7 @@
 
 NyquistFileBuffer nqr::ReadFile(std::string pathToFile)
 {
-<<<<<<< HEAD
-=======
 	//std::cout << "[Debug] Open: " << pathToFile << std::endl;
-    
->>>>>>> e90a861b
     FILE * audioFile = fopen(pathToFile.c_str(), "rb");
     
     if (!audioFile)
