/*
Copyright (c) 2015, Dimitri Diakopoulos All rights reserved.

Redistribution and use in source and binary forms, with or without
modification, are permitted provided that the following conditions are met:

* Redistributions of source code must retain the above copyright notice, this
  list of conditions and the following disclaimer.

* Redistributions in binary form must reproduce the above copyright notice,
  this list of conditions and the following disclaimer in the documentation
  and/or other materials provided with the distribution.

THIS SOFTWARE IS PROVIDED BY THE COPYRIGHT HOLDERS AND CONTRIBUTORS "AS IS"
AND ANY EXPRESS OR IMPLIED WARRANTIES, INCLUDING, BUT NOT LIMITED TO, THE
IMPLIED WARRANTIES OF MERCHANTABILITY AND FITNESS FOR A PARTICULAR PURPOSE ARE
DISCLAIMED. IN NO EVENT SHALL THE COPYRIGHT HOLDER OR CONTRIBUTORS BE LIABLE
FOR ANY DIRECT, INDIRECT, INCIDENTAL, SPECIAL, EXEMPLARY, OR CONSEQUENTIAL
DAMAGES (INCLUDING, BUT NOT LIMITED TO, PROCUREMENT OF SUBSTITUTE GOODS OR
SERVICES; LOSS OF USE, DATA, OR PROFITS; OR BUSINESS INTERRUPTION) HOWEVER
CAUSED AND ON ANY THEORY OF LIABILITY, WHETHER IN CONTRACT, STRICT LIABILITY,
OR TORT (INCLUDING NEGLIGENCE OR OTHERWISE) ARISING IN ANY WAY OUT OF THE USE
OF THIS SOFTWARE, EVEN IF ADVISED OF THE POSSIBILITY OF SUCH DAMAGE.
*/

#ifndef AUDIO_DECODER_H
#define AUDIO_DECODER_H

#include "Common.h"
#include <utility>
#include <map>
#include <memory>
#include <exception>

namespace nqr
{

struct UnsupportedExtensionEx : public std::runtime_error
{
    UnsupportedExtensionEx() : std::runtime_error("Unsupported file extension") {}
};
    
struct LoadPathNotImplEx : public std::runtime_error
{
    LoadPathNotImplEx() : std::runtime_error("Loading from path not implemented") {}
};

struct LoadBufferNotImplEx : public std::runtime_error
{
    LoadBufferNotImplEx() : std::runtime_error("Loading from buffer not implemented") {}
};

struct BaseDecoder
{
    virtual void LoadFromPath(nqr::AudioData * data, const std::string & path) = 0;
    virtual void LoadFromBuffer(nqr::AudioData * data, std::vector<uint8_t> & memory) = 0;
    virtual std::vector<std::string> GetSupportedFileExtensions() = 0;
    virtual ~BaseDecoder() {}
};

typedef std::pair<std::string, std::shared_ptr<nqr::BaseDecoder>> DecoderPair;

class NyquistIO
{
<<<<<<< HEAD
=======
public:
    
    NyquistIO();
    ~NyquistIO();
    
    void Load(AudioData * data, const std::string & path);
    void Load(AudioData *data, std::string extension, std::vector<uint8_t> & buffer);
    
    bool IsFileSupported(const std::string path) const;
    
private:
    
>>>>>>> b6ad5b49
    std::string ParsePathForExtension(const std::string & path) const;
    std::shared_ptr<nqr::BaseDecoder> GetDecoderForExtension(const std::string & ext);
    void BuildDecoderTable();
    void AddDecoderToTable(std::shared_ptr<nqr::BaseDecoder> decoder);
    std::map<std::string, std::shared_ptr<BaseDecoder>> decoderTable;
    NO_MOVE(NyquistIO);
public:
    NyquistIO();
    ~NyquistIO();
    void Load(AudioData * data, const std::string & path);
    void Load(AudioData * data, const std::string & extension, const std::vector<uint8_t> & buffer);
    bool IsFileSupported(const std::string & path) const;
};

} // end namespace nqr

#endif<|MERGE_RESOLUTION|>--- conflicted
+++ resolved
@@ -53,7 +53,7 @@
 struct BaseDecoder
 {
     virtual void LoadFromPath(nqr::AudioData * data, const std::string & path) = 0;
-    virtual void LoadFromBuffer(nqr::AudioData * data, std::vector<uint8_t> & memory) = 0;
+    virtual void LoadFromBuffer(nqr::AudioData * data, const std::vector<uint8_t> & memory) = 0;
     virtual std::vector<std::string> GetSupportedFileExtensions() = 0;
     virtual ~BaseDecoder() {}
 };
@@ -62,28 +62,15 @@
 
 class NyquistIO
 {
-<<<<<<< HEAD
-=======
-public:
-    
-    NyquistIO();
-    ~NyquistIO();
-    
-    void Load(AudioData * data, const std::string & path);
-    void Load(AudioData *data, std::string extension, std::vector<uint8_t> & buffer);
-    
-    bool IsFileSupported(const std::string path) const;
-    
-private:
-    
->>>>>>> b6ad5b49
     std::string ParsePathForExtension(const std::string & path) const;
     std::shared_ptr<nqr::BaseDecoder> GetDecoderForExtension(const std::string & ext);
     void BuildDecoderTable();
     void AddDecoderToTable(std::shared_ptr<nqr::BaseDecoder> decoder);
     std::map<std::string, std::shared_ptr<BaseDecoder>> decoderTable;
     NO_MOVE(NyquistIO);
+
 public:
+
     NyquistIO();
     ~NyquistIO();
     void Load(AudioData * data, const std::string & path);
